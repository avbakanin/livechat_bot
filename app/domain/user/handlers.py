from aiogram import F, Router
from aiogram.filters import Command
from aiogram.types import Message
from shared.constants import LANGUAGE_NAMES
from domain.user.decorators import error_decorator
from domain.user.constants import BotCommands


from domain.message.services import MessageService
from domain.user.keyboards import (
    get_consent_keyboard,
    get_gender_change_confirmation_keyboard,
    get_gender_keyboard,
    get_help_keyboard,
    get_restart_confirmation_keyboard,
    get_stop_confirmation_keyboard,
)
from domain.user.messages import (
    get_format_metrics_summary,
    get_format_security_metrics,
)
from domain.user.services_cached import UserService
from shared.fsm.user_cache import UserCacheData
from shared.i18n import i18n
from shared.keyboards.language import get_language_keyboard_with_current
from shared.messages.common import get_help_text, get_privacy_info_text
from shared.metrics.metrics import (
    safe_record_metric,
    safe_record_user_interaction,
)
from shared.middlewares.i18n_middleware import I18nMiddleware
from shared.middlewares.middlewares import AccessMiddleware
from shared.utils.helpers import destructure_user


router = Router()

router.message.middleware(AccessMiddleware(allowed_ids={627875032, 1512454100, 826795306}))
router.callback_query.middleware(AccessMiddleware(allowed_ids={627875032, 1512454100, 826795306}))


@router.message(Command(commands=[BotCommands.START]))
@error_decorator
async def cmd_start(
    message: Message,
    user_service: UserService,
    i18n: I18nMiddleware,
    cached_user: UserCacheData = None,
):
    user_id, username, first_name, last_name = destructure_user(message.from_user)

    user_exists = await user_service.get_user(user_id) is not None

    await user_service.add_user(user_id, username, first_name, last_name)

    if not user_exists:
        safe_record_metric("record_new_user")

    safe_record_user_interaction(user_id, "command", user_service)

    if cached_user:
        consent = cached_user.consent_given
    else:
        consent = await user_service.get_consent_status(user_id)

    if consent:
        await message.answer(i18n.t("commands.start.already_started"))
        return

    await message.answer(
        i18n.t("consent.request"), reply_markup=get_consent_keyboard(i18n)
    )


@router.message(Command(commands=[BotCommands.CHOOSE_GENDER]))
@error_decorator
async def cmd_choose_gender(
    message: Message,
    user_service: UserService,
    i18n: I18nMiddleware,
    cached_user: UserCacheData = None,
):
    user_id, username, first_name, last_name = destructure_user(message.from_user)

    await user_service.add_user(user_id, username, first_name, last_name)

    if cached_user:
        current_gender = cached_user.gender_preference
    else:
        current_gender = await user_service.get_gender_preference(user_id)

    if current_gender:
        await message.answer(
            i18n.t("gender.change_warning"),
            reply_markup=get_gender_change_confirmation_keyboard(i18n),
        )
    else:
        await message.answer(
            i18n.t("gender.choose"), reply_markup=get_gender_keyboard(i18n)
        )


@router.message(Command(commands=[BotCommands.HELP]))
@error_decorator
async def cmd_help(message: Message, user_service: UserService, i18n: I18nMiddleware):
    user_id, username, first_name, last_name = destructure_user(message.from_user)

    await user_service.add_user(user_id, username, first_name, last_name)

    await message.answer(
        text=get_help_text(),
        reply_markup=get_help_keyboard(),
        parse_mode="HTML",
    )


@router.message(Command(commands=[BotCommands.PRIVACY]))
@error_decorator
async def cmd_privacy(message: Message):
    await message.answer(get_privacy_info_text(), parse_mode="HTML")


@router.message(Command(commands=["language"]))
@error_decorator
async def cmd_language(message: Message):
    current_language = i18n.get_language()

    current_language_name = LANGUAGE_NAMES.get(
        current_language, current_language.upper()
    )

    title = i18n.t("commands.language.title")
    description = i18n.t("commands.language.description")
    current_text = i18n.t("commands.language.current", language=current_language_name)

    text = f"{title}\n\n{description}\n{current_text}"

    keyboard = get_language_keyboard_with_current(current_language)

    await message.answer(text=text, reply_markup=keyboard, parse_mode="HTML")

    safe_record_user_interaction(message.from_user.id, "language_command")


@router.message(Command(commands=[BotCommands.STATUS]))
@error_decorator
async def cmd_status(
    message: Message,
    message_service: MessageService,
    user_service: UserService,
    cached_user: UserCacheData = None,
):
    user_id = message.from_user.id

    if cached_user:
        subscription_status = cached_user.subscription_status
        subscription_expires_at = cached_user.subscription_expires_at
    else:
        subscription_status = await user_service.get_subscription_status(user_id)
        subscription_expires_at = await user_service.get_subscription_expires_at(
            user_id
        )

    if subscription_status == "premium" and subscription_expires_at:
        from datetime import datetime

        if subscription_expires_at > datetime.utcnow():
            days_remaining = (subscription_expires_at - datetime.utcnow()).days
            hours_remaining = (
                subscription_expires_at - datetime.utcnow()
            ).seconds // 3600

            if days_remaining > 0:
                premium_info = i18n.t(
                    "commands.status.premium_days", days=days_remaining
                )
            elif hours_remaining > 0:
                premium_info = i18n.t(
                    "commands.status.premium_hours", hours=hours_remaining
                )
            else:
                premium_info = i18n.t("commands.status.premium_expiring")

            await message.answer(
                f"{i18n.t('commands.status.title')}\n\n"
                f"{i18n.t('commands.status.unlimited')}\n\n"
                f"{premium_info}"
            )
            return

    from config.openai import OPENAI_CONFIG

    daily_limit = OPENAI_CONFIG.get("FREE_MESSAGE_LIMIT", 50)

    remaining = await message_service.get_remaining_messages(user_id)
    used = daily_limit - remaining

    if remaining == 0:
        response = f"{i18n.t('commands.status.title')}\n\n{i18n.t('commands.status.used_all', total=daily_limit)}"
    else:
        response = f"{i18n.t('commands.status.title')}\n\n{i18n.t('commands.status.remaining_free', remaining=remaining, total=daily_limit)}"

    response += f"\n\n{i18n.t('commands.status.reset_info')}"

    await message.answer(response)


# ЧТО ЭТО??
_metrics_cache = {"response": None, "last_update": 0, "ttl": 30}


@router.message(Command(commands=[BotCommands.SECURITY]))
@error_decorator
async def cmd_security(message: Message):
    user_id = message.from_user.id

<<<<<<< HEAD
    # Check if user is admin (hardcoded for now)
    if user_id not in {627875032, 1512454100, 826795306}:
=======
    if user_id not in {627875032, 1512454100}:
>>>>>>> b1aaeaac
        await message.answer("Access denied.")
        return

    from shared.security import SecurityValidator

    security_validator = SecurityValidator()

    security_score = security_validator.get_user_security_score(user_id)

    response = get_format_security_metrics(security_score)

    await message.answer(response)


@router.message(Command(commands=[BotCommands.RESET_METRICS]))
@error_decorator
async def cmd_reset_metrics(message: Message):
    user_id = message.from_user.id

<<<<<<< HEAD
    # Check if user is admin (hardcoded for now)
    if user_id not in {627875032, 1512454100, 826795306}:
=======
    if user_id not in {627875032, 1512454100}:
>>>>>>> b1aaeaac
        await message.answer("Access denied.")
        return

    from shared.metrics.metrics import metrics_collector

    if metrics_collector is None:
        await message.answer("Metrics not available.")
        return

    metrics_collector.metrics.reset_daily_metrics()

    await metrics_collector.save_to_database()

    await message.answer("✅ Daily metrics reset successfully!")


@router.message(Command(commands=[BotCommands.RESTART]))
@error_decorator
async def cmd_restart(message: Message):
    await message.answer(
        i18n.t("commands.restart.confirmation"),
        reply_markup=get_restart_confirmation_keyboard(),
        parse_mode="HTML",
    )


@router.message(Command(commands=[BotCommands.STOP]))
@error_decorator
async def cmd_stop(message: Message):
    await message.answer(
        i18n.t("commands.stop.confirmation"),
        reply_markup=get_stop_confirmation_keyboard(),
        parse_mode="HTML",
    )


@router.message(Command(commands=[BotCommands.METRICS]))
@error_decorator
async def cmd_metrics(message: Message):
    user_id = message.from_user.id

<<<<<<< HEAD
    # Check if user is admin (hardcoded for now)
    if user_id not in {627875032, 1512454100, 826795306}:
=======
    if user_id not in {627875032, 1512454100}:
>>>>>>> b1aaeaac
        await message.answer("Access denied.")
        return

    from shared.metrics.metrics import metrics_collector

    if metrics_collector is None:
        await message.answer("Metrics not available.")
        return

    import time

    current_time = time.time()
    if (
        _metrics_cache["response"]
        and (current_time - _metrics_cache["last_update"]) < _metrics_cache["ttl"]
    ):
        await message.answer(_metrics_cache["response"])
        return

    metrics_summary = metrics_collector.get_metrics_summary()

    response = get_format_metrics_summary(metrics_summary, metrics_collector)

    _metrics_cache["response"] = response
    _metrics_cache["last_update"] = current_time

    await message.answer(response)<|MERGE_RESOLUTION|>--- conflicted
+++ resolved
@@ -214,12 +214,8 @@
 async def cmd_security(message: Message):
     user_id = message.from_user.id
 
-<<<<<<< HEAD
     # Check if user is admin (hardcoded for now)
     if user_id not in {627875032, 1512454100, 826795306}:
-=======
-    if user_id not in {627875032, 1512454100}:
->>>>>>> b1aaeaac
         await message.answer("Access denied.")
         return
 
@@ -239,12 +235,7 @@
 async def cmd_reset_metrics(message: Message):
     user_id = message.from_user.id
 
-<<<<<<< HEAD
-    # Check if user is admin (hardcoded for now)
     if user_id not in {627875032, 1512454100, 826795306}:
-=======
-    if user_id not in {627875032, 1512454100}:
->>>>>>> b1aaeaac
         await message.answer("Access denied.")
         return
 
@@ -286,12 +277,7 @@
 async def cmd_metrics(message: Message):
     user_id = message.from_user.id
 
-<<<<<<< HEAD
-    # Check if user is admin (hardcoded for now)
     if user_id not in {627875032, 1512454100, 826795306}:
-=======
-    if user_id not in {627875032, 1512454100}:
->>>>>>> b1aaeaac
         await message.answer("Access denied.")
         return
 
