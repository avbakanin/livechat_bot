--- conflicted
+++ resolved
@@ -1,15 +1,7 @@
 import random
-<<<<<<< HEAD
-from typing import Any, Dict, List
 
-=======
-<<<<<<< HEAD
 from typing import Dict, Any
-=======
-from typing import Any, Dict, List
 
->>>>>>> 26c914549b6c9e95be38ffa9c16402f7d92f2d17
->>>>>>> de5c17a4
 from shared.i18n import i18n
 
 
